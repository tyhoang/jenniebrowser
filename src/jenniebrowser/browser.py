--- conflicted
+++ resolved
@@ -5,19 +5,10 @@
 import logging
 from logging.handlers import RotatingFileHandler
 from pathlib import Path
-<<<<<<< HEAD
 from typing import Iterable, Optional, cast
 
 from PyQt6.QtCore import QUrl, Qt, QByteArray, QEvent, QObject
 from PyQt6.QtGui import QAction, QIcon, QKeySequence, QShortcut, QMouseEvent
-=======
-import shutil
-from datetime import datetime
-from typing import Iterable, Optional
-
-from PyQt6.QtCore import QUrl, Qt, QByteArray, pyqtSignal
-from PyQt6.QtGui import QAction, QIcon, QKeySequence, QShortcut
->>>>>>> 150f3d62
 from PyQt6.QtWidgets import (
     QAbstractItemView,
     QCheckBox,
