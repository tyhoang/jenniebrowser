"""Main window and navigation controls for the JennieBrowser application."""

from __future__ import annotations

from datetime import datetime
from pathlib import Path
from typing import Iterable, Optional

from PyQt6.QtCore import QUrl, Qt, QByteArray
from PyQt6.QtGui import QAction, QIcon, QKeySequence, QShortcut
from PyQt6.QtWidgets import (
    QAbstractItemView,
    QCheckBox,
    QDialog,
    QDialogButtonBox,
    QDoubleSpinBox,
    QFormLayout,
    QLineEdit,
    QListWidget,
    QListWidgetItem,
    QMainWindow,
    QMessageBox,
    QSizePolicy,
    QStatusBar,
    QStyle,
    QToolBar,
    QTabWidget,
    QToolButton,
    QVBoxLayout,
)
from PyQt6.QtWebEngineCore import QWebEngineFullScreenRequest, QWebEngineProfile, QWebEngineSettings
from PyQt6.QtWebEngineWidgets import QWebEngineView

from .adblocker import AdBlocker, RuleSet
from .history import BrowserHistory
from .settings import BrowserSettings, CONFIG_DIR


class BrowserWindow(QMainWindow):
    """Single window browser with a minimal user interface."""

    def __init__(
        self,
        *,
        homepage: str,
        rule_paths: Iterable[Path],
        adblock_enabled: bool = True,
        window_icon: Optional[QIcon] = None,
    ) -> None:
        super().__init__()
        self.setWindowTitle("JennieBrowser")
        if window_icon is not None:
            self.setWindowIcon(window_icon)

        self._homepage = homepage
        self._settings = BrowserSettings.load()
        self._history = BrowserHistory.load()
        self._tab_widget = QTabWidget(self)
        self._tab_widget.setDocumentMode(True)
        self._tab_widget.setMovable(True)
        self._tab_widget.setTabsClosable(True)
        self._tab_widget.tabCloseRequested.connect(self._close_tab)
        self._tab_widget.currentChanged.connect(self._on_current_tab_changed)
        self.setCentralWidget(self._tab_widget)

        self._new_tab_action = QAction("New Tab", self)
        self._new_tab_action.triggered.connect(self._open_new_tab)

        self._new_tab_button = QToolButton(self)
        self._new_tab_button.setDefaultAction(self._new_tab_action)
        self._new_tab_button.setAutoRaise(True)
        self._new_tab_button.setToolButtonStyle(Qt.ToolButtonStyle.ToolButtonTextOnly)
        self._new_tab_button.setText("+")
        self._new_tab_button.setToolTip("Open a new tab (Ctrl+T)")
        self._tab_widget.setCornerWidget(self._new_tab_button, Qt.Corner.TopRightCorner)

        self._adblocker = self._install_adblocker(rule_paths, self._settings.adblock_enabled and adblock_enabled)

        self._status_bar = QStatusBar(self)
        self.setStatusBar(self._status_bar)

        self._address_bar = QLineEdit(self)
        self._address_bar.setClearButtonEnabled(True)
        self._address_bar.returnPressed.connect(self._on_url_entered)
        self._address_bar.setPlaceholderText("Enter URL or search term…")
        self._address_bar.setSizePolicy(QSizePolicy.Policy.Expanding, QSizePolicy.Policy.Fixed)

        self._toolbar = self._build_toolbar()
        self.addToolBar(self._toolbar)

        self._apply_privacy_defaults()
        self._shortcuts = []
        self._is_fullscreen = False
        self._stored_geometry: QByteArray | None = None
        self._install_shortcuts()
        self._apply_settings()
        self._add_tab(self._homepage)
        self._on_current_tab_changed(self._tab_widget.currentIndex())

    # ------------------------------------------------------------------
    # Toolbar & actions
    # ------------------------------------------------------------------
    def _build_toolbar(self) -> QToolBar:
        toolbar = QToolBar("Navigation", self)
        toolbar.setMovable(False)
        toolbar.setToolButtonStyle(Qt.ToolButtonStyle.ToolButtonIconOnly)

        style = self.style()

<<<<<<< HEAD
        style = self.style()

        back_action = QAction(style.standardIcon(QStyle.StandardPixmap.SP_ArrowBack), "Back", self)
=======
        back_icon = style.standardIcon(QStyle.StandardPixmap.SP_ArrowBack)
        back_action = QAction(back_icon, "Back", self)
>>>>>>> 38eaa0ff
        back_action.triggered.connect(self._navigate_back)
        back_action.setToolTip("Back (Shift+H)")
        toolbar.addAction(back_action)

<<<<<<< HEAD
        forward_action = QAction(
            style.standardIcon(QStyle.StandardPixmap.SP_ArrowForward), "Forward", self
        )
=======
        forward_icon = style.standardIcon(QStyle.StandardPixmap.SP_ArrowForward)
        forward_action = QAction(forward_icon, "Forward", self)
>>>>>>> 38eaa0ff
        forward_action.triggered.connect(self._navigate_forward)
        forward_action.setToolTip("Forward (Shift+L)")
        toolbar.addAction(forward_action)

<<<<<<< HEAD
        reload_action = QAction(
            style.standardIcon(QStyle.StandardPixmap.SP_BrowserReload), "Reload", self
        )
=======
        reload_icon = style.standardIcon(QStyle.StandardPixmap.SP_BrowserReload)
        reload_action = QAction(reload_icon, "Reload", self)
>>>>>>> 38eaa0ff
        reload_action.triggered.connect(self._reload_current)
        reload_action.setToolTip("Reload (R)")
        toolbar.addAction(reload_action)

<<<<<<< HEAD
        home_action = QAction(style.standardIcon(QStyle.StandardPixmap.SP_DirHomeIcon), "Home", self)
=======
        home_icon = style.standardIcon(QStyle.StandardPixmap.SP_DirHomeIcon)
        home_action = QAction(home_icon, "Home", self)
>>>>>>> 38eaa0ff
        home_action.triggered.connect(self.load_homepage)
        home_action.setToolTip("Home")
        toolbar.addAction(home_action)

        toolbar.addWidget(self._address_bar)

<<<<<<< HEAD
        history_action = QAction(
            style.standardIcon(QStyle.StandardPixmap.SP_FileDialogDetailedView), "History", self
        )
        history_action.triggered.connect(self._open_history_dialog)
        toolbar.addAction(history_action)

        settings_action = QAction(
            style.standardIcon(QStyle.StandardPixmap.SP_FileDialogListView), "Settings", self
        )
=======
        history_action = QAction("History", self)
        history_action.triggered.connect(self._open_history_dialog)
        toolbar.addAction(history_action)

        settings_action = QAction("Settings", self)
>>>>>>> 38eaa0ff
        settings_action.triggered.connect(self._open_settings_dialog)
        settings_action.setToolTip("Settings")
        toolbar.addAction(settings_action)

        return toolbar

    # ------------------------------------------------------------------
    # Public API
    # ------------------------------------------------------------------
    def load_homepage(self) -> None:
        self._load_url(self._homepage)

    # ------------------------------------------------------------------
    # Slots
    # ------------------------------------------------------------------
    def _on_url_entered(self) -> None:
        text = self._address_bar.text().strip()
        if not text:
            return
        if self._looks_like_url(text):
            self._load_url(text)
        else:
            query = QUrl.toPercentEncoding(text)
            search_url = f"https://duckduckgo.com/?q={query.decode('utf-8')}"
            self._load_url(search_url)

    def _open_settings_dialog(self) -> None:
        dialog = SettingsDialog(self._settings, self)
        if dialog.exec() == QDialog.DialogCode.Accepted:
            self._settings = dialog.apply()
            self._apply_settings()
            self._status_bar.showMessage("Settings updated", 2000)

    # ------------------------------------------------------------------
    # Helpers
    # ------------------------------------------------------------------
    def _load_url(self, value: str) -> None:
        url = QUrl.fromUserInput(value)
        if not url.isValid():
            QMessageBox.warning(self, "Invalid URL", "The address you entered is not valid.")
            return
        view = self._current_web_view()
        if view is None:
            view = self._add_tab(url.toString())
        else:
            view.setUrl(url)

    def _looks_like_url(self, text: str) -> bool:
        if " " in text:
            return False
        if text.startswith("http://") or text.startswith("https://"):
            return True
        return "." in text

    def _install_adblocker(self, rule_paths: Iterable[Path], enabled: bool) -> AdBlocker:
        rule_set = RuleSet.from_paths(rule_paths)
        adblocker = AdBlocker(rule_set, enabled=enabled)
        profile: QWebEngineProfile = QWebEngineProfile.defaultProfile()
        profile.setUrlRequestInterceptor(adblocker)
        return adblocker

    def _install_shortcuts(self) -> None:
        mappings = [
            (QKeySequence("Shift+H"), self._navigate_back),
            (QKeySequence("Shift+L"), self._navigate_forward),
            (QKeySequence("R"), self._reload_current),
            (QKeySequence("O"), self._focus_address_bar),
            (QKeySequence("J"), self._scroll_down),
            (QKeySequence("K"), self._scroll_up),
            (QKeySequence("Escape"), self._clear_text_focus),
            (QKeySequence("Shift+T"), self._open_new_tab),
            (QKeySequence("Shift+W"), self._close_current_tab),
            (QKeySequence("Ctrl+T"), self._open_new_tab),
            (QKeySequence("Ctrl+W"), self._close_current_tab),
        ]
        for sequence, handler in mappings:
            shortcut = QShortcut(sequence, self)
            shortcut.activated.connect(handler)  # type: ignore[arg-type]
            self._shortcuts.append(shortcut)

    def _focus_address_bar(self) -> None:
        self._address_bar.setFocus()
        self._address_bar.selectAll()

    def _clear_text_focus(self) -> None:
        view = self._current_web_view()
        address_bar_had_focus = self._address_bar.hasFocus()
        if address_bar_had_focus:
            self._address_bar.deselect()
            self._address_bar.clearFocus()

        if view is not None:
            script = """
                (function() {
                    let cleared = false;
                    const active = document.activeElement;
                    if (active && (active.tagName === 'INPUT' || active.tagName === 'TEXTAREA' || active.isContentEditable)) {
                        active.blur();
                        cleared = true;
                    }
                    const selection = window.getSelection();
                    if (selection && selection.rangeCount > 0) {
                        selection.removeAllRanges();
                        cleared = true;
                    }
                    return cleared;
                })();
            """
            view.page().runJavaScript(script)
            view.setFocus()
        elif address_bar_had_focus:
            self.setFocus()

    def _scroll_down(self) -> None:
        view = self._current_web_view()
        if view is None:
            return
        view.page().runJavaScript("window.scrollBy({top: 120, left: 0, behavior: 'smooth'});")

    def _scroll_up(self) -> None:
        view = self._current_web_view()
        if view is None:
            return
        view.page().runJavaScript("window.scrollBy({top: -120, left: 0, behavior: 'smooth'});")

    def _apply_privacy_defaults(self) -> None:
        profile = QWebEngineProfile.defaultProfile()
        storage_root = CONFIG_DIR / "profile"
        storage_dir = storage_root / "storage"
        cache_dir = storage_root / "cache"
        cookies_dir = storage_root / "cookies"
        for path in (storage_dir, cache_dir, cookies_dir):
            path.mkdir(parents=True, exist_ok=True)

        profile.setPersistentStoragePath(str(storage_dir))
        profile.setCachePath(str(cache_dir))
        if hasattr(profile, "setPersistentCookieStorePath"):
            profile.setPersistentCookieStorePath(str(cookies_dir))
        profile.setPersistentCookiesPolicy(QWebEngineProfile.PersistentCookiesPolicy.AllowPersistentCookies)
        profile.setHttpCacheType(QWebEngineProfile.HttpCacheType.DiskHttpCache)
        profile.setHttpCacheMaximumSize(256 * 1024 * 1024)
        profile.setHttpUserAgent(
            "Mozilla/5.0 (X11; Linux x86_64) AppleWebKit/537.36 "
            "(KHTML, like Gecko) Chrome/120.0.0.0 Safari/537.36"
        )

    def _configure_web_view(self, view: QWebEngineView) -> None:
        page = view.page()
        page.setAudioMuted(False)
        page.fullScreenRequested.connect(self._accept_fullscreen_request)
        settings = view.settings()
        attribute_map = {
            "FullScreenSupportEnabled": True,
            "PluginsEnabled": True,
            "JavascriptEnabled": True,
            "PlaybackRequiresUserGesture": False,
            "WebGLEnabled": True,
            "Accelerated2dCanvasEnabled": True,
            "WebAudioEnabled": True,
        }
        for name, value in attribute_map.items():
            attribute = getattr(QWebEngineSettings.WebAttribute, name, None)
            if attribute is not None:
                settings.setAttribute(attribute, value)
        view.setZoomFactor(self._settings.zoom_factor)

    def _accept_fullscreen_request(self, request: QWebEngineFullScreenRequest) -> None:
        request.accept()
        if request.toggleOn():
            self._enter_fullscreen()
        else:
            self._exit_fullscreen()

    def _enter_fullscreen(self) -> None:
        if self._is_fullscreen:
            return
        self._stored_geometry = self.saveGeometry()
        self._toolbar.setVisible(False)
        self._status_bar.setVisible(False)
        self._tab_widget.tabBar().setVisible(False)
        self.showFullScreen()
        self._is_fullscreen = True

    def _exit_fullscreen(self) -> None:
        if not self._is_fullscreen:
            return
        self.showNormal()
        if self._stored_geometry is not None:
            self.restoreGeometry(self._stored_geometry)
        self._toolbar.setVisible(True)
        self._status_bar.setVisible(True)
        self._tab_widget.tabBar().setVisible(True)
        self._is_fullscreen = False

    def _apply_settings(self) -> None:
        profile = QWebEngineProfile.defaultProfile()
        color_scheme_enum = getattr(QWebEngineProfile, "ColorScheme", None)
        if color_scheme_enum is not None:
            dark_value = getattr(color_scheme_enum, "Dark", getattr(color_scheme_enum, "ColorSchemeDark", None))
            light_value = getattr(color_scheme_enum, "Light", getattr(color_scheme_enum, "ColorSchemeLight", None))
            if dark_value is not None and light_value is not None:
                profile.setColorScheme(dark_value if self._settings.dark_mode else light_value)
        for view in self._iter_web_views():
            view.setZoomFactor(self._settings.zoom_factor)
        self._adblocker.set_enabled(self._settings.adblock_enabled)

    def _iter_web_views(self) -> Iterable[QWebEngineView]:
        for index in range(self._tab_widget.count()):
            widget = self._tab_widget.widget(index)
            if isinstance(widget, QWebEngineView):
                yield widget

    def _current_web_view(self) -> Optional[QWebEngineView]:
        widget = self._tab_widget.currentWidget()
        if isinstance(widget, QWebEngineView):
            return widget
        return None

    def _create_web_view(self) -> QWebEngineView:
        view = QWebEngineView(self)
        self._configure_web_view(view)
        view.urlChanged.connect(lambda url, view=view: self._on_url_changed(view, url))
        view.loadFinished.connect(lambda ok, view=view: self._on_load_finished(view, ok))
        view.titleChanged.connect(lambda title, view=view: self._update_tab_title(view, title))
        view.iconChanged.connect(lambda icon, view=view: self._update_tab_icon(view, icon))
        return view

    def _add_tab(self, url: str | None = None, *, focus: bool = True) -> QWebEngineView:
        view = self._create_web_view()
        index = self._tab_widget.addTab(view, "New Tab")
        if focus:
            self._tab_widget.setCurrentIndex(index)
        if url:
            target = QUrl.fromUserInput(url)
        else:
            target = QUrl("about:blank")
        view.setUrl(target)
        return view

    def _open_new_tab(self) -> None:
        self._add_tab(self._homepage)
        self._focus_address_bar()

    def _close_current_tab(self) -> None:
        index = self._tab_widget.currentIndex()
        if index >= 0:
            self._close_tab(index)

    def _close_tab(self, index: int) -> None:
        if self._tab_widget.count() == 1:
            view = self._tab_widget.widget(index)
            if isinstance(view, QWebEngineView):
                view.setUrl(QUrl("about:blank"))
                self._tab_widget.setTabText(index, "New Tab")
                self._tab_widget.setTabIcon(index, QIcon())
            self._address_bar.clear()
            return
        widget = self._tab_widget.widget(index)
        self._tab_widget.removeTab(index)
        if widget is not None:
            widget.deleteLater()

    def _on_current_tab_changed(self, index: int) -> None:
        view = self._current_web_view()
        if view is None:
            self._address_bar.clear()
            return
        self._address_bar.setText(view.url().toString())
        view.setFocus()

    def _on_url_changed(self, view: QWebEngineView, url: QUrl) -> None:
        if view is self._current_web_view():
            if url.toString() != self._address_bar.text():
                self._address_bar.setText(url.toString())

    def _on_load_finished(self, view: QWebEngineView, ok: bool) -> None:
        if view is self._current_web_view():
            if ok:
                self._status_bar.showMessage("Loaded", 2000)
            else:
                self._status_bar.showMessage("Failed to load page", 4000)
                QMessageBox.warning(self, "Load Error", "The page could not be loaded.")
        if ok:
            self._update_tab_title(view, view.title() or "New Tab")
            self._history.add_entry(view.url().toString(), view.title())

    def _update_tab_title(self, view: QWebEngineView, title: str) -> None:
        index = self._tab_widget.indexOf(view)
        if index != -1:
            self._tab_widget.setTabText(index, title or "New Tab")

    def _update_tab_icon(self, view: QWebEngineView, icon: QIcon) -> None:
        index = self._tab_widget.indexOf(view)
        if index != -1:
            self._tab_widget.setTabIcon(index, icon)

    def _open_history_dialog(self) -> None:
        dialog = HistoryDialog(self._history, self)
        if dialog.exec() == QDialog.DialogCode.Accepted:
            url = dialog.selected_url()
            if url:
                self._load_url(url)

    def _navigate_back(self) -> None:
        view = self._current_web_view()
        if view is not None:
            view.back()

    def _navigate_forward(self) -> None:
        view = self._current_web_view()
        if view is not None:
            view.forward()

    def _reload_current(self) -> None:
        view = self._current_web_view()
        if view is not None:
            view.reload()


class HistoryDialog(QDialog):
    """Simple dialog to inspect and open browsing history entries."""

    def __init__(self, history: BrowserHistory, parent: QMainWindow | None = None) -> None:
        super().__init__(parent)
        self.setWindowTitle("Browsing History")
        self.resize(500, 420)

        layout = QVBoxLayout(self)
        self._list = QListWidget(self)
        self._list.setSelectionMode(QAbstractItemView.SelectionMode.SingleSelection)
        layout.addWidget(self._list)

        for entry in history.entries():
            try:
                when = datetime.fromisoformat(entry.timestamp).strftime("%Y-%m-%d %H:%M")
            except ValueError:
                when = entry.timestamp
            text = f"{entry.title}\n{entry.url}\n{when}"
            item = QListWidgetItem(text)
            item.setData(Qt.ItemDataRole.UserRole, entry.url)
            item.setToolTip(entry.url)
            self._list.addItem(item)

        buttons = QDialogButtonBox(QDialogButtonBox.StandardButton.Close)
        self._open_button = buttons.addButton("Open", QDialogButtonBox.ButtonRole.AcceptRole)
        self._open_button.setEnabled(False)
        buttons.accepted.connect(self.accept)
        buttons.rejected.connect(self.reject)
        layout.addWidget(buttons)

        self._list.currentItemChanged.connect(self._on_current_item_changed)
        self._list.itemDoubleClicked.connect(lambda _: self.accept())
        self._list.itemActivated.connect(lambda _: self.accept())

    def _on_current_item_changed(
        self,
        current: QListWidgetItem | None,
        previous: QListWidgetItem | None,  # noqa: ARG002
    ) -> None:
        self._open_button.setEnabled(current is not None)

    def selected_url(self) -> str:
        item = self._list.currentItem()
        if item is None:
            return ""
        data = item.data(Qt.ItemDataRole.UserRole)
        return str(data) if data is not None else ""

    def accept(self) -> None:  # type: ignore[override]
        if self.selected_url():
            super().accept()


class SettingsDialog(QDialog):
    """Modal dialog for adjusting browser settings."""

    def __init__(self, settings: BrowserSettings, parent: Optional[QMainWindow] = None) -> None:
        super().__init__(parent)
        self.setWindowTitle("Browser Settings")
        self._settings = settings

        self._dark_mode_checkbox = QCheckBox("Enable dark mode", self)
        self._dark_mode_checkbox.setChecked(settings.dark_mode)

        self._zoom_spinbox = QDoubleSpinBox(self)
        self._zoom_spinbox.setMinimum(0.25)
        self._zoom_spinbox.setMaximum(5.0)
        self._zoom_spinbox.setSingleStep(0.1)
        self._zoom_spinbox.setValue(settings.zoom_factor)

        self._adblock_checkbox = QCheckBox("Enable ad and tracker blocking", self)
        self._adblock_checkbox.setChecked(settings.adblock_enabled)

        form_layout = QFormLayout()
        form_layout.addRow(self._dark_mode_checkbox)
        form_layout.addRow("Zoom", self._zoom_spinbox)
        form_layout.addRow(self._adblock_checkbox)

        buttons = QDialogButtonBox(QDialogButtonBox.StandardButton.Ok | QDialogButtonBox.StandardButton.Cancel, parent=self)
        buttons.accepted.connect(self.accept)
        buttons.rejected.connect(self.reject)

        layout = QVBoxLayout()
        layout.addLayout(form_layout)
        layout.addWidget(buttons)
        self.setLayout(layout)

    def apply(self) -> BrowserSettings:
        self._settings.update(
            dark_mode=self._dark_mode_checkbox.isChecked(),
            zoom_factor=self._zoom_spinbox.value(),
            adblock_enabled=self._adblock_checkbox.isChecked(),
        )
        return self._settings


__all__ = ["BrowserWindow"]<|MERGE_RESOLUTION|>--- conflicted
+++ resolved
@@ -107,55 +107,34 @@
 
         style = self.style()
 
-<<<<<<< HEAD
         style = self.style()
 
         back_action = QAction(style.standardIcon(QStyle.StandardPixmap.SP_ArrowBack), "Back", self)
-=======
-        back_icon = style.standardIcon(QStyle.StandardPixmap.SP_ArrowBack)
-        back_action = QAction(back_icon, "Back", self)
->>>>>>> 38eaa0ff
         back_action.triggered.connect(self._navigate_back)
         back_action.setToolTip("Back (Shift+H)")
         toolbar.addAction(back_action)
 
-<<<<<<< HEAD
         forward_action = QAction(
             style.standardIcon(QStyle.StandardPixmap.SP_ArrowForward), "Forward", self
         )
-=======
-        forward_icon = style.standardIcon(QStyle.StandardPixmap.SP_ArrowForward)
-        forward_action = QAction(forward_icon, "Forward", self)
->>>>>>> 38eaa0ff
         forward_action.triggered.connect(self._navigate_forward)
         forward_action.setToolTip("Forward (Shift+L)")
         toolbar.addAction(forward_action)
 
-<<<<<<< HEAD
         reload_action = QAction(
             style.standardIcon(QStyle.StandardPixmap.SP_BrowserReload), "Reload", self
         )
-=======
-        reload_icon = style.standardIcon(QStyle.StandardPixmap.SP_BrowserReload)
-        reload_action = QAction(reload_icon, "Reload", self)
->>>>>>> 38eaa0ff
         reload_action.triggered.connect(self._reload_current)
         reload_action.setToolTip("Reload (R)")
         toolbar.addAction(reload_action)
 
-<<<<<<< HEAD
         home_action = QAction(style.standardIcon(QStyle.StandardPixmap.SP_DirHomeIcon), "Home", self)
-=======
-        home_icon = style.standardIcon(QStyle.StandardPixmap.SP_DirHomeIcon)
-        home_action = QAction(home_icon, "Home", self)
->>>>>>> 38eaa0ff
         home_action.triggered.connect(self.load_homepage)
         home_action.setToolTip("Home")
         toolbar.addAction(home_action)
 
         toolbar.addWidget(self._address_bar)
 
-<<<<<<< HEAD
         history_action = QAction(
             style.standardIcon(QStyle.StandardPixmap.SP_FileDialogDetailedView), "History", self
         )
@@ -165,13 +144,6 @@
         settings_action = QAction(
             style.standardIcon(QStyle.StandardPixmap.SP_FileDialogListView), "Settings", self
         )
-=======
-        history_action = QAction("History", self)
-        history_action.triggered.connect(self._open_history_dialog)
-        toolbar.addAction(history_action)
-
-        settings_action = QAction("Settings", self)
->>>>>>> 38eaa0ff
         settings_action.triggered.connect(self._open_settings_dialog)
         settings_action.setToolTip("Settings")
         toolbar.addAction(settings_action)
