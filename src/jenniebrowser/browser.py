--- conflicted
+++ resolved
@@ -298,97 +298,6 @@
         profile.setUrlRequestInterceptor(adblocker)
         return adblocker
 
-<<<<<<< HEAD
-=======
-    def _on_new_window_requested(
-        self, request: QWebEngineNewWindowRequest
-    ) -> None:
-        try:
-            user_initiated = bool(request.isUserInitiated())  # type: ignore[attr-defined]
-        except AttributeError:
-            user_initiated = bool(getattr(request, "userInitiated", lambda: False)())
-
-        try:
-            requested_url = request.requestedUrl()  # type: ignore[attr-defined]
-        except AttributeError:
-            requested_url = None
-
-        if self._block_popups and not user_initiated:
-            url_display = (
-                requested_url.toDisplayString() if requested_url is not None else "<unknown>"
-            )
-            LOGGER.info(
-                "Blocked non-user initiated window request to %s", url_display
-            )
-            self._status_bar.showMessage("Blocked a pop-up", 3000)
-            request.reject()
-            return
-
-        request.accept()
-        self._pending_new_window_requests.append(
-            _PendingNewWindowRequest(
-                user_initiated=user_initiated,
-                requested_url=requested_url,
-            )
-        )
-
-    def _handle_new_window_request(
-        self, window_type: QWebEnginePage.WebWindowType
-    ) -> QWebEngineView | None:
-        request_info = (
-            self._pending_new_window_requests.popleft()
-            if self._pending_new_window_requests
-            else None
-        )
-        tab_types = {
-            QWebEnginePage.WebWindowType.WebBrowserTab,
-            QWebEnginePage.WebWindowType.WebBrowserBackgroundTab,
-        }
-
-        if self._block_popups:
-            if request_info is None and window_type not in tab_types:
-                LOGGER.info(
-                    "Blocked new window request of type %s without metadata", window_type
-                )
-                self._status_bar.showMessage("Blocked a pop-up", 3000)
-                return None
-            if (
-                request_info is not None
-                and not request_info.user_initiated
-                and window_type not in tab_types
-            ):
-                url_display = (
-                    request_info.requested_url.toDisplayString()
-                    if request_info.requested_url is not None
-                    else "<unknown>"
-                )
-                LOGGER.info(
-                    "Blocked non-user initiated window request of type %s to %s",
-                    window_type,
-                    url_display,
-                )
-                self._status_bar.showMessage("Blocked a pop-up", 3000)
-                return None
-
-        focus = window_type != QWebEnginePage.WebWindowType.WebBrowserBackgroundTab
-        url_display = (
-            request_info.requested_url.toDisplayString()
-            if request_info and request_info.requested_url is not None
-            else "<unknown>"
-        )
-        LOGGER.info(
-            "Allowing new window request of type %s (user initiated=%s) for %s",
-            window_type,
-            request_info.user_initiated if request_info is not None else "unknown",
-            url_display,
-        )
-        return self._add_tab(
-            None,
-            focus=focus,
-            load_default_url=False,
-        )
-
->>>>>>> 83d672cd
     def _install_shortcuts(self) -> None:
         mappings = [
             (QKeySequence("Shift+H"), self._navigate_back),
