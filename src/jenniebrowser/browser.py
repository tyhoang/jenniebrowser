"""Main window and navigation controls for the JennieBrowser application."""

from __future__ import annotations

from datetime import datetime
from pathlib import Path
from typing import Iterable, Optional

from PyQt6.QtCore import QUrl, Qt, QByteArray, QSize
from PyQt6.QtGui import QAction, QIcon, QKeySequence, QShortcut
from PyQt6.QtWidgets import (
    QAbstractItemView,
    QCheckBox,
    QDialog,
    QDialogButtonBox,
    QDoubleSpinBox,
    QFormLayout,
    QLineEdit,
    QListWidget,
    QListWidgetItem,
    QMainWindow,
    QMessageBox,
    QSizePolicy,
    QStatusBar,
    QStyle,
    QToolBar,
    QTabWidget,
    QToolButton,
    QVBoxLayout,
)
from PyQt6.QtWebEngineCore import QWebEngineFullScreenRequest, QWebEngineProfile, QWebEngineSettings
from PyQt6.QtWebEngineWidgets import QWebEngineView

from .adblocker import AdBlocker, RuleSet
from .history import BrowserHistory
from .settings import BrowserSettings, CONFIG_DIR


_START_PAGE_PATH = Path(__file__).resolve().parent / "resources" / "startpage.html"
if _START_PAGE_PATH.exists():
    _START_PAGE_URL = QUrl.fromLocalFile(str(_START_PAGE_PATH))
else:
    _START_PAGE_URL = QUrl("about:blank")


class BrowserWindow(QMainWindow):
    """Single window browser with a minimal user interface."""

    def __init__(
        self,
        *,
        start_url: QUrl | str | None = None,
        homepage: str,
        rule_paths: Iterable[Path],
        adblock_enabled: bool = True,
        window_icon: Optional[QIcon] = None,
    ) -> None:
        super().__init__()
        self.setWindowTitle("JennieBrowser")
        if window_icon is not None:
            self.setWindowIcon(window_icon)

        self._start_page_url = _START_PAGE_URL
        self._homepage = homepage
        self._settings = BrowserSettings.load()
        self._history = BrowserHistory.load()
        resources_dir = Path(__file__).resolve().parent / "resources"
        start_page_path = resources_dir / "startpage.html"
        if start_page_path.exists():
            self._start_page_url = QUrl.fromLocalFile(str(start_page_path))
        else:
            self._start_page_url = QUrl("about:blank")
        self._tab_widget = QTabWidget(self)
        self._tab_widget.setDocumentMode(True)
        self._tab_widget.setMovable(True)
        self._tab_widget.setTabsClosable(True)
        self._tab_widget.tabCloseRequested.connect(self._close_tab)
        self._tab_widget.currentChanged.connect(self._on_current_tab_changed)
        self.setCentralWidget(self._tab_widget)

        self._apply_dark_theme()

        self._new_tab_action = QAction("New Tab", self)
        self._new_tab_action.triggered.connect(self._open_new_tab)

        self._new_tab_button = QToolButton(self)
        self._new_tab_button.setDefaultAction(self._new_tab_action)
        self._new_tab_button.setAutoRaise(True)
        self._new_tab_button.setToolButtonStyle(Qt.ToolButtonStyle.ToolButtonTextOnly)
        self._new_tab_button.setText("+")
        self._new_tab_button.setToolTip("Open a new tab (Ctrl+T)")
        self._tab_widget.setCornerWidget(self._new_tab_button, Qt.Corner.TopRightCorner)

        self._adblocker = self._install_adblocker(rule_paths, self._settings.adblock_enabled and adblock_enabled)

        self._status_bar = QStatusBar(self)
        self.setStatusBar(self._status_bar)

        self._address_bar = QLineEdit(self)
        self._address_bar.setClearButtonEnabled(True)
        self._address_bar.returnPressed.connect(self._on_url_entered)
        self._address_bar.setPlaceholderText("Enter URL or search term…")
        self._address_bar.setSizePolicy(QSizePolicy.Policy.Expanding, QSizePolicy.Policy.Fixed)

        self._toolbar = self._build_toolbar()
        self.addToolBar(self._toolbar)

        self._apply_privacy_defaults()
        self._shortcuts = []
        self._is_fullscreen = False
        self._stored_geometry: QByteArray | None = None
        self._install_shortcuts()
        self._apply_settings()
        self._add_tab(self._start_page_url)
        if start_url:
            self._add_tab(start_url)
        self._on_current_tab_changed(self._tab_widget.currentIndex())

    # ------------------------------------------------------------------
    # Toolbar & actions
    # ------------------------------------------------------------------
    def _build_toolbar(self) -> QToolBar:
        toolbar = QToolBar("Navigation", self)
        toolbar.setMovable(False)
        toolbar.setToolButtonStyle(Qt.ToolButtonStyle.ToolButtonIconOnly)
        toolbar.setIconSize(QSize(22, 22))
        toolbar.setContentsMargins(4, 4, 4, 4)

        style = self.style()

        back_action = QAction(style.standardIcon(QStyle.StandardPixmap.SP_ArrowBack), "Back", self)
        back_action.triggered.connect(self._navigate_back)
        back_action.setToolTip("Back (Shift+H)")
        toolbar.addAction(back_action)

        forward_action = QAction(
            style.standardIcon(QStyle.StandardPixmap.SP_ArrowForward), "Forward", self
        )
        forward_action.triggered.connect(self._navigate_forward)
        forward_action.setToolTip("Forward (Shift+L)")
        toolbar.addAction(forward_action)

        reload_action = QAction(
            style.standardIcon(QStyle.StandardPixmap.SP_BrowserReload), "Reload", self
        )
        reload_action.triggered.connect(self._reload_current)
        reload_action.setToolTip("Reload (R)")
        toolbar.addAction(reload_action)

        home_action = QAction(style.standardIcon(QStyle.StandardPixmap.SP_DirHomeIcon), "Home", self)
        home_action.triggered.connect(self.load_homepage)
        home_action.setToolTip("Home")
        toolbar.addAction(home_action)

        toolbar.addWidget(self._address_bar)

        history_action = QAction(
            style.standardIcon(QStyle.StandardPixmap.SP_FileDialogDetailedView), "History", self
        )
        history_action.triggered.connect(self._open_history_dialog)
        toolbar.addAction(history_action)

        settings_action = QAction(
            style.standardIcon(QStyle.StandardPixmap.SP_FileDialogListView), "Settings", self
        )
        settings_action.triggered.connect(self._open_settings_dialog)
        settings_action.setToolTip("Settings")
        toolbar.addAction(settings_action)

        return toolbar

    # ------------------------------------------------------------------
    # Appearance
    # ------------------------------------------------------------------
    def _apply_dark_theme(self) -> None:
        """Apply a consistent dark appearance across the window."""

        dark_stylesheet = """
        QMainWindow {
<<<<<<< HEAD
            background-color: #070f1f;
=======
            background-color: #0b1120;
>>>>>>> f3a756a5
            color: #e2e8f0;
        }

        QWidget {
            color: #e2e8f0;
            background-color: transparent;
<<<<<<< HEAD
            selection-background-color: #38bdf8;
            selection-color: #020617;
        }

        QToolBar {
            background-color: #0d182c;
            border: 0;
            border-bottom: 1px solid #1f2a3d;
            padding: 6px 8px;
            spacing: 6px;
=======
        }

        QToolBar {
            background-color: #111827;
            border: none;
            padding: 6px;
>>>>>>> f3a756a5
        }

        QToolBar QToolButton {
            background: transparent;
<<<<<<< HEAD
            color: #f8fafc;
            border-radius: 8px;
            padding: 6px;
            margin: 0 2px;
        }

        QToolBar QToolButton:hover {
            background-color: rgba(148, 163, 184, 0.22);
        }

        QToolBar QToolButton:pressed,
        QToolBar QToolButton:checked,
        QToolBar QToolButton:focus {
            background-color: rgba(59, 130, 246, 0.4);
        }

        QLineEdit {
            background-color: #141f33;
            color: #f1f5f9;
            border: 1px solid #324059;
            border-radius: 14px;
            padding: 6px 14px;
            min-height: 30px;
        }

        QLineEdit:focus,
        QLineEdit:hover {
=======
            color: #e2e8f0;
            border-radius: 6px;
            padding: 6px;
        }

        QToolBar QToolButton:hover {
            background-color: rgba(148, 163, 184, 0.2);
        }

        QLineEdit {
            background-color: #1f2937;
            color: #f1f5f9;
            border: 1px solid #334155;
            border-radius: 18px;
            padding: 6px 14px;
            selection-background-color: #38bdf8;
            selection-color: #0b1120;
        }

        QLineEdit:focus {
>>>>>>> f3a756a5
            border: 1px solid #38bdf8;
        }

        QTabWidget::pane {
<<<<<<< HEAD
            border-top: 1px solid #1b2638;
            background: #0a1324;
        }

        QTabWidget::tab-bar {
            left: 6px;
        }

        QTabBar::tab {
            background: #111d32;
            color: #cbd5f5;
            border: 1px solid transparent;
            border-top-left-radius: 10px;
            border-top-right-radius: 10px;
            padding: 8px 18px;
            margin-right: 4px;
            min-width: 96px;
        }

        QTabBar::tab:!selected {
            color: #9aa8c4;
            border-color: transparent;
            margin-top: 4px;
        }

        QTabBar::tab:selected {
            background: #1c2a41;
            color: #f8fafc;
            border-color: #3b82f6;
            margin-top: 0;
        }

        QTabBar::tab:hover {
            background: #16263d;
        }

        QTabWidget QToolButton {
            background: transparent;
            color: #f8fafc;
            border-radius: 8px;
            padding: 6px 12px;
        }

        QTabWidget QToolButton:hover {
            background-color: rgba(59, 130, 246, 0.3);
        }

        QStatusBar {
            background: #070f1f;
            color: #cbd5f5;
            border-top: 1px solid #1f2a3d;
        }

        QMenu {
            background-color: #101d33;
            border: 1px solid #24344d;
            padding: 6px;
        }

        QMenu::item {
            padding: 6px 18px;
            border-radius: 6px;
        }

        QMenu::item:selected {
            background-color: rgba(59, 130, 246, 0.35);
            color: #f8fafc;
        }

        QScrollBar:vertical {
            background: #0d182c;
            border: none;
            margin: 16px 0 16px 0;
            width: 12px;
            border-radius: 6px;
        }

        QScrollBar:horizontal {
            background: #0d182c;
            border: none;
            margin: 0 16px 0 16px;
            height: 12px;
            border-radius: 6px;
        }

        QScrollBar::handle:vertical,
        QScrollBar::handle:horizontal {
            background: rgba(148, 163, 184, 0.45);
            border-radius: 6px;
        }

        QScrollBar::handle:vertical:hover,
        QScrollBar::handle:horizontal:hover {
            background: rgba(148, 163, 184, 0.7);
        }

        QDialog,
        QMessageBox {
            background-color: #101d33;
        }

        QDialog QPushButton,
        QDialogButtonBox QPushButton,
        QMessageBox QPushButton {
            border-radius: 6px;
            padding: 6px 14px;
            background-color: #2563eb;
            color: #f8fafc;
        }

        QDialog QPushButton:hover,
        QDialogButtonBox QPushButton:hover,
        QMessageBox QPushButton:hover {
            background-color: #1d4ed8;
        }

        QPushButton:disabled,
        QToolButton:disabled {
            color: rgba(148, 163, 184, 0.4);
            background-color: transparent;
        }

        QToolTip {
            background-color: #1c2a41;
            color: #f8fafc;
            border: 1px solid #3b82f6;
            padding: 6px 10px;
            border-radius: 6px;
        }

        QListWidget,
        QAbstractItemView {
            background-color: rgba(13, 24, 44, 0.6);
            border: 1px solid #1f2a3d;
            selection-background-color: rgba(59, 130, 246, 0.5);
            selection-color: #f8fafc;
=======
            border-top: 1px solid #1f2937;
            background: #0f172a;
        }

        QTabBar::tab {
            background: #111827;
            color: #cbd5f5;
            border: 1px solid #1e293b;
            border-bottom: none;
            padding: 8px 18px;
            margin-right: 2px;
            border-top-left-radius: 10px;
            border-top-right-radius: 10px;
        }

        QTabBar::tab:selected {
            background: #1e293b;
            color: #f8fafc;
        }

        QTabBar::tab:hover {
            background: #17233b;
        }

        QStatusBar {
            background: #0b1120;
            color: #cbd5f5;
        }

        QMessageBox {
            background-color: #111827;
>>>>>>> f3a756a5
        }
        """

        self.setStyleSheet(dark_stylesheet)

    # ------------------------------------------------------------------
    # Public API
    # ------------------------------------------------------------------
    def load_homepage(self) -> None:
        self._load_url(self._homepage)

    # ------------------------------------------------------------------
    # Slots
    # ------------------------------------------------------------------
    def _on_url_entered(self) -> None:
        text = self._address_bar.text().strip()
        if not text:
            return
        if self._looks_like_url(text):
            self._load_url(text)
        else:
            query = QUrl.toPercentEncoding(text)
            search_url = f"https://duckduckgo.com/?q={query.decode('utf-8')}"
            self._load_url(search_url)

    def _open_settings_dialog(self) -> None:
        dialog = SettingsDialog(self._settings, self)
        if dialog.exec() == QDialog.DialogCode.Accepted:
            self._settings = dialog.apply()
            self._apply_settings()
            self._status_bar.showMessage("Settings updated", 2000)

    # ------------------------------------------------------------------
    # Helpers
    # ------------------------------------------------------------------
    def _load_url(self, value: str) -> None:
        url = QUrl.fromUserInput(value)
        if not url.isValid():
            QMessageBox.warning(self, "Invalid URL", "The address you entered is not valid.")
            return
        view = self._current_web_view()
        if view is None:
            view = self._add_tab(url.toString())
        else:
            view.setUrl(url)

    def _looks_like_url(self, text: str) -> bool:
        if " " in text:
            return False
        if text.startswith("http://") or text.startswith("https://"):
            return True
        return "." in text

    def _install_adblocker(self, rule_paths: Iterable[Path], enabled: bool) -> AdBlocker:
        rule_set = RuleSet.from_paths(rule_paths)
        adblocker = AdBlocker(rule_set, enabled=enabled)
        profile: QWebEngineProfile = QWebEngineProfile.defaultProfile()
        profile.setUrlRequestInterceptor(adblocker)
        return adblocker

    def _install_shortcuts(self) -> None:
        mappings = [
            (QKeySequence("Shift+H"), self._navigate_back),
            (QKeySequence("Shift+L"), self._navigate_forward),
            (QKeySequence("R"), self._reload_current),
            (QKeySequence("O"), self._focus_address_bar),
            (QKeySequence("Ctrl+L"), self._focus_address_bar),
            (QKeySequence("J"), self._scroll_down),
            (QKeySequence("K"), self._scroll_up),
            (QKeySequence("Escape"), self._clear_text_focus),
            (QKeySequence("Shift+T"), self._open_new_tab),
            (QKeySequence("Shift+W"), self._close_current_tab),
            (QKeySequence("Ctrl+T"), self._open_new_tab),
            (QKeySequence("Ctrl+W"), self._close_current_tab),
        ]
        for sequence, handler in mappings:
            shortcut = QShortcut(sequence, self)
            shortcut.activated.connect(handler)  # type: ignore[arg-type]
            self._shortcuts.append(shortcut)

    def _focus_address_bar(self) -> None:
        self._address_bar.setFocus()
        self._address_bar.selectAll()

    def _clear_text_focus(self) -> None:
        view = self._current_web_view()
        address_bar_had_focus = self._address_bar.hasFocus()
        if address_bar_had_focus:
            self._address_bar.deselect()
            self._address_bar.clearFocus()

        if view is not None:
            script = """
                (function() {
                    let cleared = false;
                    const active = document.activeElement;
                    if (active && (active.tagName === 'INPUT' || active.tagName === 'TEXTAREA' || active.isContentEditable)) {
                        active.blur();
                        cleared = true;
                    }
                    const selection = window.getSelection();
                    if (selection && selection.rangeCount > 0) {
                        selection.removeAllRanges();
                        cleared = true;
                    }
                    return cleared;
                })();
            """
            view.page().runJavaScript(script)
            view.setFocus()
        elif address_bar_had_focus:
            self.setFocus()

    def _scroll_down(self) -> None:
        view = self._current_web_view()
        if view is None:
            return
        view.page().runJavaScript("window.scrollBy({top: 120, left: 0, behavior: 'smooth'});")

    def _scroll_up(self) -> None:
        view = self._current_web_view()
        if view is None:
            return
        view.page().runJavaScript("window.scrollBy({top: -120, left: 0, behavior: 'smooth'});")

    def _apply_privacy_defaults(self) -> None:
        profile = QWebEngineProfile.defaultProfile()
        storage_root = CONFIG_DIR / "profile"
        storage_dir = storage_root / "storage"
        cache_dir = storage_root / "cache"
        cookies_dir = storage_root / "cookies"
        for path in (storage_dir, cache_dir, cookies_dir):
            path.mkdir(parents=True, exist_ok=True)

        profile.setPersistentStoragePath(str(storage_dir))
        profile.setCachePath(str(cache_dir))
        if hasattr(profile, "setPersistentCookieStorePath"):
            profile.setPersistentCookieStorePath(str(cookies_dir))
        profile.setPersistentCookiesPolicy(QWebEngineProfile.PersistentCookiesPolicy.AllowPersistentCookies)
        profile.setHttpCacheType(QWebEngineProfile.HttpCacheType.DiskHttpCache)
        profile.setHttpCacheMaximumSize(256 * 1024 * 1024)
        default_user_agent = profile.httpUserAgent()
        profile.setHttpUserAgent(default_user_agent)

    def _configure_web_view(self, view: QWebEngineView) -> None:
        page = view.page()
        page.setAudioMuted(False)
        page.fullScreenRequested.connect(self._accept_fullscreen_request)
        settings = view.settings()
        attribute_map = {
            "FullScreenSupportEnabled": True,
            "PluginsEnabled": True,
            "JavascriptEnabled": True,
            "PlaybackRequiresUserGesture": False,
            "WebGLEnabled": True,
            "Accelerated2dCanvasEnabled": True,
            "WebAudioEnabled": True,
        }
        for name, value in attribute_map.items():
            attribute = getattr(QWebEngineSettings.WebAttribute, name, None)
            if attribute is not None:
                settings.setAttribute(attribute, value)
        view.setZoomFactor(self._settings.zoom_factor)

    def _accept_fullscreen_request(self, request: QWebEngineFullScreenRequest) -> None:
        request.accept()
        if request.toggleOn():
            self._enter_fullscreen()
        else:
            self._exit_fullscreen()

    def _enter_fullscreen(self) -> None:
        if self._is_fullscreen:
            return
        self._stored_geometry = self.saveGeometry()
        self._toolbar.setVisible(False)
        self._status_bar.setVisible(False)
        self._tab_widget.tabBar().setVisible(False)
        self.showFullScreen()
        self._is_fullscreen = True

    def _exit_fullscreen(self) -> None:
        if not self._is_fullscreen:
            return
        self.showNormal()
        if self._stored_geometry is not None:
            self.restoreGeometry(self._stored_geometry)
        self._toolbar.setVisible(True)
        self._status_bar.setVisible(True)
        self._tab_widget.tabBar().setVisible(True)
        self._is_fullscreen = False

    def _apply_settings(self) -> None:
        profile = QWebEngineProfile.defaultProfile()
        color_scheme_enum = getattr(QWebEngineProfile, "ColorScheme", None)
        if color_scheme_enum is not None:
            dark_value = getattr(color_scheme_enum, "Dark", getattr(color_scheme_enum, "ColorSchemeDark", None))
            light_value = getattr(color_scheme_enum, "Light", getattr(color_scheme_enum, "ColorSchemeLight", None))
            if dark_value is not None and light_value is not None:
                profile.setColorScheme(dark_value if self._settings.dark_mode else light_value)
        for view in self._iter_web_views():
            view.setZoomFactor(self._settings.zoom_factor)
        self._adblocker.set_enabled(self._settings.adblock_enabled)

    def _iter_web_views(self) -> Iterable[QWebEngineView]:
        for index in range(self._tab_widget.count()):
            widget = self._tab_widget.widget(index)
            if isinstance(widget, QWebEngineView):
                yield widget

    def _current_web_view(self) -> Optional[QWebEngineView]:
        widget = self._tab_widget.currentWidget()
        if isinstance(widget, QWebEngineView):
            return widget
        return None

    def _create_web_view(self) -> QWebEngineView:
        view = QWebEngineView(self)
        self._configure_web_view(view)
        view.urlChanged.connect(lambda url, view=view: self._on_url_changed(view, url))
        view.loadFinished.connect(lambda ok, view=view: self._on_load_finished(view, ok))
        view.titleChanged.connect(lambda title, view=view: self._update_tab_title(view, title))
        view.iconChanged.connect(lambda icon, view=view: self._update_tab_icon(view, icon))
        return view

    def _add_tab(self, url: str | QUrl | None = None, *, focus: bool = True) -> QWebEngineView:
        view = self._create_web_view()
        index = self._tab_widget.addTab(view, "New Tab")
        if focus:
            self._tab_widget.setCurrentIndex(index)
        if isinstance(url, QUrl):
            target = url
        elif isinstance(url, str):
            target = QUrl.fromUserInput(url)
        else:
            target = self._start_page_url
        if not target.isValid():
            target = QUrl("about:blank")
        view.setUrl(target)
        return view

    def _open_new_tab(self) -> None:
        self._add_tab(None)
        self._focus_address_bar()

    def _close_current_tab(self) -> None:
        index = self._tab_widget.currentIndex()
        if index >= 0:
            self._close_tab(index)

    def _close_tab(self, index: int) -> None:
        if self._tab_widget.count() == 1:
            view = self._tab_widget.widget(index)
            if isinstance(view, QWebEngineView):
                view.setUrl(self._start_page_url if self._start_page_url.isValid() else QUrl("about:blank"))
                self._tab_widget.setTabText(index, "New Tab")
                self._tab_widget.setTabIcon(index, QIcon())
            self._address_bar.clear()
            return
        widget = self._tab_widget.widget(index)
        self._tab_widget.removeTab(index)
        if widget is not None:
            widget.deleteLater()

    def _on_current_tab_changed(self, index: int) -> None:
        view = self._current_web_view()
        if view is None:
            self._address_bar.clear()
            return
        self._address_bar.setText(view.url().toString())
        view.setFocus()

    def _on_url_changed(self, view: QWebEngineView, url: QUrl) -> None:
        if view is self._current_web_view():
            if url.toString() != self._address_bar.text():
                self._address_bar.setText(url.toString())

    def _on_load_finished(self, view: QWebEngineView, ok: bool) -> None:
        if view is self._current_web_view():
            if ok:
                self._status_bar.showMessage("Loaded", 2000)
            else:
                self._status_bar.showMessage("Failed to load page", 4000)
                QMessageBox.warning(self, "Load Error", "The page could not be loaded.")
        if ok:
            self._update_tab_title(view, view.title() or "New Tab")
            self._history.add_entry(view.url().toString(), view.title())

    def _update_tab_title(self, view: QWebEngineView, title: str) -> None:
        index = self._tab_widget.indexOf(view)
        if index != -1:
            self._tab_widget.setTabText(index, title or "New Tab")

    def _update_tab_icon(self, view: QWebEngineView, icon: QIcon) -> None:
        index = self._tab_widget.indexOf(view)
        if index != -1:
            self._tab_widget.setTabIcon(index, icon)

    def _open_history_dialog(self) -> None:
        dialog = HistoryDialog(self._history, self)
        if dialog.exec() == QDialog.DialogCode.Accepted:
            url = dialog.selected_url()
            if url:
                self._load_url(url)

    def _navigate_back(self) -> None:
        view = self._current_web_view()
        if view is not None:
            view.back()

    def _navigate_forward(self) -> None:
        view = self._current_web_view()
        if view is not None:
            view.forward()

    def _reload_current(self) -> None:
        view = self._current_web_view()
        if view is not None:
            view.reload()


class HistoryDialog(QDialog):
    """Simple dialog to inspect and open browsing history entries."""

    def __init__(self, history: BrowserHistory, parent: QMainWindow | None = None) -> None:
        super().__init__(parent)
        self.setWindowTitle("Browsing History")
        self.resize(500, 420)

        layout = QVBoxLayout(self)
        self._list = QListWidget(self)
        self._list.setSelectionMode(QAbstractItemView.SelectionMode.SingleSelection)
        layout.addWidget(self._list)

        for entry in history.entries():
            try:
                when = datetime.fromisoformat(entry.timestamp).strftime("%Y-%m-%d %H:%M")
            except ValueError:
                when = entry.timestamp
            text = f"{entry.title}\n{entry.url}\n{when}"
            item = QListWidgetItem(text)
            item.setData(Qt.ItemDataRole.UserRole, entry.url)
            item.setToolTip(entry.url)
            self._list.addItem(item)

        buttons = QDialogButtonBox(QDialogButtonBox.StandardButton.Close)
        self._open_button = buttons.addButton("Open", QDialogButtonBox.ButtonRole.AcceptRole)
        self._open_button.setEnabled(False)
        buttons.accepted.connect(self.accept)
        buttons.rejected.connect(self.reject)
        layout.addWidget(buttons)

        self._list.currentItemChanged.connect(self._on_current_item_changed)
        self._list.itemDoubleClicked.connect(lambda _: self.accept())
        self._list.itemActivated.connect(lambda _: self.accept())

    def _on_current_item_changed(
        self,
        current: QListWidgetItem | None,
        previous: QListWidgetItem | None,  # noqa: ARG002
    ) -> None:
        self._open_button.setEnabled(current is not None)

    def selected_url(self) -> str:
        item = self._list.currentItem()
        if item is None:
            return ""
        data = item.data(Qt.ItemDataRole.UserRole)
        return str(data) if data is not None else ""

    def accept(self) -> None:  # type: ignore[override]
        if self.selected_url():
            super().accept()


class SettingsDialog(QDialog):
    """Modal dialog for adjusting browser settings."""

    def __init__(self, settings: BrowserSettings, parent: Optional[QMainWindow] = None) -> None:
        super().__init__(parent)
        self.setWindowTitle("Browser Settings")
        self._settings = settings

        self._dark_mode_checkbox = QCheckBox("Enable dark mode", self)
        self._dark_mode_checkbox.setChecked(settings.dark_mode)

        self._zoom_spinbox = QDoubleSpinBox(self)
        self._zoom_spinbox.setMinimum(0.25)
        self._zoom_spinbox.setMaximum(5.0)
        self._zoom_spinbox.setSingleStep(0.1)
        self._zoom_spinbox.setValue(settings.zoom_factor)

        self._adblock_checkbox = QCheckBox("Enable ad and tracker blocking", self)
        self._adblock_checkbox.setChecked(settings.adblock_enabled)

        form_layout = QFormLayout()
        form_layout.addRow(self._dark_mode_checkbox)
        form_layout.addRow("Zoom", self._zoom_spinbox)
        form_layout.addRow(self._adblock_checkbox)

        buttons = QDialogButtonBox(QDialogButtonBox.StandardButton.Ok | QDialogButtonBox.StandardButton.Cancel, parent=self)
        buttons.accepted.connect(self.accept)
        buttons.rejected.connect(self.reject)

        layout = QVBoxLayout()
        layout.addLayout(form_layout)
        layout.addWidget(buttons)
        self.setLayout(layout)

    def apply(self) -> BrowserSettings:
        self._settings.update(
            dark_mode=self._dark_mode_checkbox.isChecked(),
            zoom_factor=self._zoom_spinbox.value(),
            adblock_enabled=self._adblock_checkbox.isChecked(),
        )
        return self._settings


__all__ = ["BrowserWindow"]<|MERGE_RESOLUTION|>--- conflicted
+++ resolved
@@ -177,18 +177,13 @@
 
         dark_stylesheet = """
         QMainWindow {
-<<<<<<< HEAD
             background-color: #070f1f;
-=======
-            background-color: #0b1120;
->>>>>>> f3a756a5
             color: #e2e8f0;
         }
 
         QWidget {
             color: #e2e8f0;
             background-color: transparent;
-<<<<<<< HEAD
             selection-background-color: #38bdf8;
             selection-color: #020617;
         }
@@ -199,19 +194,10 @@
             border-bottom: 1px solid #1f2a3d;
             padding: 6px 8px;
             spacing: 6px;
-=======
-        }
-
-        QToolBar {
-            background-color: #111827;
-            border: none;
-            padding: 6px;
->>>>>>> f3a756a5
         }
 
         QToolBar QToolButton {
             background: transparent;
-<<<<<<< HEAD
             color: #f8fafc;
             border-radius: 8px;
             padding: 6px;
@@ -239,33 +225,10 @@
 
         QLineEdit:focus,
         QLineEdit:hover {
-=======
-            color: #e2e8f0;
-            border-radius: 6px;
-            padding: 6px;
-        }
-
-        QToolBar QToolButton:hover {
-            background-color: rgba(148, 163, 184, 0.2);
-        }
-
-        QLineEdit {
-            background-color: #1f2937;
-            color: #f1f5f9;
-            border: 1px solid #334155;
-            border-radius: 18px;
-            padding: 6px 14px;
-            selection-background-color: #38bdf8;
-            selection-color: #0b1120;
-        }
-
-        QLineEdit:focus {
->>>>>>> f3a756a5
             border: 1px solid #38bdf8;
         }
 
         QTabWidget::pane {
-<<<<<<< HEAD
             border-top: 1px solid #1b2638;
             background: #0a1324;
         }
@@ -402,39 +365,6 @@
             border: 1px solid #1f2a3d;
             selection-background-color: rgba(59, 130, 246, 0.5);
             selection-color: #f8fafc;
-=======
-            border-top: 1px solid #1f2937;
-            background: #0f172a;
-        }
-
-        QTabBar::tab {
-            background: #111827;
-            color: #cbd5f5;
-            border: 1px solid #1e293b;
-            border-bottom: none;
-            padding: 8px 18px;
-            margin-right: 2px;
-            border-top-left-radius: 10px;
-            border-top-right-radius: 10px;
-        }
-
-        QTabBar::tab:selected {
-            background: #1e293b;
-            color: #f8fafc;
-        }
-
-        QTabBar::tab:hover {
-            background: #17233b;
-        }
-
-        QStatusBar {
-            background: #0b1120;
-            color: #cbd5f5;
-        }
-
-        QMessageBox {
-            background-color: #111827;
->>>>>>> f3a756a5
         }
         """
 
