--- conflicted
+++ resolved
@@ -7,11 +7,7 @@
 from pathlib import Path
 from typing import Iterable, Optional
 
-<<<<<<< HEAD
 from PyQt6.QtCore import QUrl, Qt, QByteArray, QSize, pyqtSignal
-=======
-from PyQt6.QtCore import QUrl, Qt, QByteArray
->>>>>>> 8af23a58
 from PyQt6.QtGui import QAction, QIcon, QKeySequence, QShortcut
 from PyQt6.QtWidgets import (
     QAbstractItemView,
@@ -589,7 +585,6 @@
         if index != -1:
             self._tab_widget.setTabIcon(index, icon)
 
-<<<<<<< HEAD
     def _on_media_wrapper_requested(self, view: QWebEngineView, url: QUrl) -> None:
         view.setProperty("jenniebrowser_media_source", url.toString())
         if view is self._current_web_view():
@@ -598,98 +593,6 @@
 
     def _on_media_wrapper_cleared(self, view: QWebEngineView) -> None:
         view.setProperty("jenniebrowser_media_source", None)
-=======
-    def _maybe_embed_media(self, view: QWebEngineView, url: QUrl) -> bool:
-        """Render known media types inside a simple HTML player.
-
-        Some servers serve MP4 files directly without wrapping them in a page.
-        Qt's web engine will otherwise just stream the raw file contents. By
-        wrapping recognised video types in a small HTML document we ensure they
-        play inline with controls. The method returns ``True`` when a wrapper
-        page was injected so the caller can stop further processing of the
-        navigation event.
-        """
-
-        if not url.isValid():
-            view.setProperty("jenniebrowser_media_source", None)
-            view.setProperty("jenniebrowser_media_suppress_error", False)
-            return False
-
-        scheme = url.scheme().lower()
-        if scheme not in {"http", "https", "file"}:
-            view.setProperty("jenniebrowser_media_source", None)
-            view.setProperty("jenniebrowser_media_suppress_error", False)
-            return False
-
-        path = url.path().lower()
-        if not any(path.endswith(ext) for ext in (".mp4", ".m4v", ".mov")):
-            view.setProperty("jenniebrowser_media_source", None)
-            view.setProperty("jenniebrowser_media_suppress_error", False)
-            return False
-
-        url_string = url.toString()
-        current_source = view.property("jenniebrowser_media_source")
-        if isinstance(current_source, str) and current_source == url_string:
-            return True
-
-        view.stop()
-
-        view.setProperty("jenniebrowser_media_source", url_string)
-        view.setProperty("jenniebrowser_media_suppress_error", True)
-
-        safe_title = escape(url.fileName() or "MP4 Video")
-        safe_src = escape(url_string)
-        html = f"""<!DOCTYPE html>
-<html lang=\"en\">
-  <head>
-    <meta charset=\"utf-8\">
-    <title>{safe_title}</title>
-    <style>
-      body {{
-        margin: 0;
-        background: #111;
-        color: #eee;
-        font-family: system-ui, -apple-system, BlinkMacSystemFont, 'Segoe UI', sans-serif;
-        display: flex;
-        align-items: center;
-        justify-content: center;
-        min-height: 100vh;
-      }}
-      main {{
-        width: 100%;
-        padding: 1rem;
-        box-sizing: border-box;
-      }}
-      video {{
-        display: block;
-        margin: 0 auto;
-        max-width: 100%;
-        max-height: calc(100vh - 2rem);
-        background: #000;
-      }}
-      p {{
-        text-align: center;
-        margin-top: 1rem;
-        font-size: 0.95rem;
-      }}
-      a {{
-        color: #8ab4f8;
-      }}
-    </style>
-  </head>
-  <body>
-    <main>
-      <video controls autoplay playsinline preload=\"metadata\">
-        <source src=\"{safe_src}\" type=\"video/mp4\">
-        <p>Your system cannot play this MP4 file. <a href=\"{safe_src}\">Download the video</a> instead.</p>
-      </video>
-    </main>
-  </body>
-</html>"""
-
-        view.setHtml(html, baseUrl=url)
-        return True
->>>>>>> 8af23a58
 
     def _open_history_dialog(self) -> None:
         dialog = HistoryDialog(self._history, self)
