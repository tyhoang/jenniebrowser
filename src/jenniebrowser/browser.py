--- conflicted
+++ resolved
@@ -330,7 +330,6 @@
         profile.setUrlRequestInterceptor(adblocker)
         return adblocker
 
-<<<<<<< HEAD
     def _on_new_window_requested(self, request: QWebEngineNewWindowRequest) -> None:
         if self._block_popups and not request.isUserInitiated():
             url = request.requestedUrl().toString()
@@ -399,8 +398,6 @@
             LOGGER.info("Allowing new window request of type %s", window_type)
         return view
 
-=======
->>>>>>> d9dfe4e7
     def _install_shortcuts(self) -> None:
         mappings = [
             (QKeySequence("Shift+H"), self._navigate_back),
