--- conflicted
+++ resolved
@@ -49,7 +49,6 @@
     _START_PAGE_URL = QUrl("about:blank")
 
 
-<<<<<<< HEAD
 _MEDIA_EXTENSIONS = (".mp4", ".m4v", ".mov")
 _MEDIA_SCHEMES = {"http", "https", "file"}
 
@@ -125,19 +124,12 @@
     )
 
 
-=======
->>>>>>> a6602c86
 class MediaAwareWebEnginePage(QWebEnginePage):
     """Page subclass that intercepts direct media navigations."""
 
     media_wrapper_requested = pyqtSignal(QUrl)
     media_wrapper_cleared = pyqtSignal()
 
-<<<<<<< HEAD
-=======
-    _MEDIA_EXTENSIONS = (".mp4", ".m4v", ".mov")
-
->>>>>>> a6602c86
     def __init__(self, parent: QWebEngineView | None = None) -> None:
         super().__init__(parent)
         self._current_media_source: str | None = None
@@ -150,11 +142,7 @@
         is_main_frame: bool,
     ) -> bool:
         if is_main_frame:
-<<<<<<< HEAD
             html = _build_media_wrapper(url)
-=======
-            html = self._build_wrapper(url)
->>>>>>> a6602c86
             if html is not None:
                 url_string = url.toString()
                 self._current_media_source = url_string
@@ -166,77 +154,6 @@
                 self.media_wrapper_cleared.emit()
         return super().acceptNavigationRequest(url, nav_type, is_main_frame)
 
-<<<<<<< HEAD
-=======
-    def _build_wrapper(self, url: QUrl) -> str | None:
-        if not url.isValid():
-            return None
-
-        scheme = url.scheme().lower()
-        if scheme not in {"http", "https", "file"}:
-            return None
-
-        path = url.path().lower()
-        if not any(path.endswith(ext) for ext in self._MEDIA_EXTENSIONS):
-            return None
-
-        safe_title = escape(url.fileName() or "MP4 Video")
-        safe_src = escape(url.toString())
-        return (
-            "<!DOCTYPE html>\n"
-            "<html lang=\"en\">\n"
-            "  <head>\n"
-            "    <meta charset=\"utf-8\">\n"
-            f"    <title>{safe_title}</title>\n"
-            "    <style>\n"
-            "      :root {\n"
-            "        color-scheme: dark;\n"
-            "      }\n"
-            "      body {\n"
-            "        margin: 0;\n"
-            "        background: #111;\n"
-            "        color: #eee;\n"
-            "        font-family: system-ui, -apple-system, BlinkMacSystemFont, 'Segoe UI', sans-serif;\n"
-            "        display: flex;\n"
-            "        align-items: center;\n"
-            "        justify-content: center;\n"
-            "        min-height: 100vh;\n"
-            "      }\n"
-            "      main {\n"
-            "        width: 100%;\n"
-            "        padding: 1rem;\n"
-            "        box-sizing: border-box;\n"
-            "      }\n"
-            "      video {\n"
-            "        display: block;\n"
-            "        margin: 0 auto;\n"
-            "        max-width: 100%;\n"
-            "        max-height: calc(100vh - 2rem);\n"
-            "        background: #000;\n"
-            "      }\n"
-            "      p {\n"
-            "        text-align: center;\n"
-            "        margin-top: 1rem;\n"
-            "        font-size: 0.95rem;\n"
-            "      }\n"
-            "      a {\n"
-            "        color: #8ab4f8;\n"
-            "      }\n"
-            "    </style>\n"
-            "  </head>\n"
-            "  <body>\n"
-            "    <main>\n"
-            "      <video controls autoplay playsinline preload=\"metadata\">\n"
-            f"        <source src=\"{safe_src}\" type=\"video/mp4\">\n"
-            "        <p>Your system cannot play this MP4 file. <a href=\""
-            f"{safe_src}\">Download the video</a> instead.</p>\n"
-            "      </video>\n"
-            "    </main>\n"
-            "  </body>\n"
-            "</html>"
-        )
-
->>>>>>> a6602c86
 
 class BrowserWindow(QMainWindow):
     """Single window browser with a minimal user interface."""
@@ -639,31 +556,15 @@
 
     def _on_url_changed(self, view: QWebEngineView, url: QUrl) -> None:
         if self._maybe_embed_media(view, url):
-<<<<<<< HEAD
-            return
-=======
-            if view is self._current_web_view():
-                if url.toString() != self._address_bar.text():
-                    self._address_bar.setText(url.toString())
-            return
-
->>>>>>> a6602c86
+            return
         if view is self._current_web_view():
             if url.toString() != self._address_bar.text():
                 self._address_bar.setText(url.toString())
 
     def _on_load_finished(self, view: QWebEngineView, ok: bool) -> None:
-<<<<<<< HEAD
         media_source = view.property("jenniebrowser_media_source")
         has_media_wrapper = isinstance(media_source, str)
         success = ok or has_media_wrapper
-=======
-        suppress_error = bool(view.property("jenniebrowser_media_suppress_error"))
-        if not ok and suppress_error:
-            view.setProperty("jenniebrowser_media_suppress_error", False)
-            return
-
->>>>>>> a6602c86
         if view is self._current_web_view():
             if success:
                 self._status_bar.showMessage("Loaded", 2000)
@@ -673,14 +574,8 @@
         if success:
             self._update_tab_title(view, view.title() or "New Tab")
             history_url = view.url().toString()
-<<<<<<< HEAD
             if has_media_wrapper:
                 history_url = str(media_source)
-=======
-            media_source = view.property("jenniebrowser_media_source")
-            if isinstance(media_source, str):
-                history_url = media_source
->>>>>>> a6602c86
             self._history.add_entry(history_url, view.title())
 
     def _update_tab_title(self, view: QWebEngineView, title: str) -> None:
@@ -702,7 +597,6 @@
     def _on_media_wrapper_cleared(self, view: QWebEngineView) -> None:
         view.setProperty("jenniebrowser_media_source", None)
 
-<<<<<<< HEAD
     def _maybe_embed_media(self, view: QWebEngineView, url: QUrl) -> bool:
         if isinstance(view.page(), MediaAwareWebEnginePage):
             # Media-aware pages manage wrapper lifecycles internally.
@@ -724,8 +618,6 @@
                 self._address_bar.setText(url_string)
         return True
 
-=======
->>>>>>> a6602c86
     def _open_history_dialog(self) -> None:
         dialog = HistoryDialog(self._history, self)
         if dialog.exec() == QDialog.DialogCode.Accepted:
