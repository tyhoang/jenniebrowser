--- conflicted
+++ resolved
@@ -25,11 +25,7 @@
     QToolBar,
     QTabWidget,
     QToolButton,
-<<<<<<< HEAD
     QVBoxLayout,
-=======
-    QStyle,
->>>>>>> 87a5b175
 )
 from PyQt6.QtWebEngineCore import QWebEngineFullScreenRequest, QWebEngineProfile, QWebEngineSettings
 from PyQt6.QtWebEngineWidgets import QWebEngineView
@@ -136,16 +132,11 @@
 
         toolbar.addWidget(self._address_bar)
 
-<<<<<<< HEAD
         history_action = QAction("History", self)
         history_action.triggered.connect(self._open_history_dialog)
         toolbar.addAction(history_action)
 
         settings_action = QAction("Settings", self)
-=======
-        settings_icon = style.standardIcon(QStyle.StandardPixmap.SP_FileDialogDetailedView)
-        settings_action = QAction(settings_icon, "Settings", self)
->>>>>>> 87a5b175
         settings_action.triggered.connect(self._open_settings_dialog)
         settings_action.setToolTip("Settings")
         toolbar.addAction(settings_action)
@@ -274,7 +265,6 @@
     def _apply_privacy_defaults(self) -> None:
         profile = QWebEngineProfile.defaultProfile()
         storage_root = CONFIG_DIR / "profile"
-<<<<<<< HEAD
         storage_dir = storage_root / "storage"
         cache_dir = storage_root / "cache"
         cookies_dir = storage_root / "cookies"
@@ -285,12 +275,6 @@
         profile.setCachePath(str(cache_dir))
         if hasattr(profile, "setPersistentCookieStorePath"):
             profile.setPersistentCookieStorePath(str(cookies_dir))
-=======
-        storage_root.mkdir(parents=True, exist_ok=True)
-        profile.setPersistentStoragePath(str(storage_root / "storage"))
-        profile.setCachePath(str(storage_root / "cache"))
-        profile.setPersistentCookieStorePath(str(storage_root / "cookies"))
->>>>>>> 87a5b175
         profile.setPersistentCookiesPolicy(QWebEngineProfile.PersistentCookiesPolicy.AllowPersistentCookies)
         profile.setHttpCacheType(QWebEngineProfile.HttpCacheType.DiskHttpCache)
         profile.setHttpCacheMaximumSize(256 * 1024 * 1024)
