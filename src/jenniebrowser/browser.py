--- conflicted
+++ resolved
@@ -29,7 +29,6 @@
     QToolButton,
     QVBoxLayout,
 )
-<<<<<<< HEAD
 from PyQt6.QtWebEngineCore import (
     QWebEngineFullScreenRequest,
     QWebEnginePage,
@@ -37,10 +36,6 @@
     QWebEngineSettings,
 )
 from PyQt6.QtWebEngineWidgets import QWebEngineView
-=======
-from PyQt6.QtWebEngineCore import QWebEngineFullScreenRequest, QWebEngineProfile, QWebEngineSettings
-from PyQt6.QtWebEngineWidgets import QWebEngineView, QWebEnginePage
->>>>>>> f28ce000
 
 from .adblocker import AdBlocker, RuleSet
 from .history import BrowserHistory
